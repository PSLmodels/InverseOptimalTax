import numpy as np
import pandas as pd
import scipy.stats as st
import scipy
from statsmodels.nonparametric.kernel_regression import KernelReg
from scipy.interpolate import UnivariateSpline
from scipy.linalg import lstsq


class IOT:
    """
    Constructor for the IOT class.

    This IOT class can be used to compute the social welfare weights
    across the income distribution given data, tax policy parameters,
    and behavioral parameters.

    Args:
        data (Pandas DataFrame): micro data representing tax payers.
            Must include the following columns: income_measure,
            weight_var, mtr
        income_measure (str): name of income measure from data to use
        weight_var (str): name of weight measure from data to use
        eti (scalar): compensated elasticity of taxable income
            w.r.t. the marginal tax rate
        bandwidth (scalar): size of income bins in units of income
        lower_bound (scalar): minimum income to consider
        upper_bound (scalar): maximum income to consider
        dist_type (None or str): type of distribution to use if
            parametric, if None, then non-parametric bin weights
        mtr_smoother (None or str): method used to smooth our mtr
            function, if None, then use bin average mtrs

    Returns:
        class instance: IOT
    """

    def __init__(
        self,
        data,
        income_measure="e00200",
        weight_var="s006",
        eti=0.25,
        dist_type="log_normal",
        kde_bw=None,
        mtr_smoother="kreg",
        mtr_smooth_param=3,
    ):
        # keep the original data intact
        self.data_original = data.copy()
        # clean data based on upper and lower bounds
        # data = data[
        #     (data[income_measure] >= lower_bound)
        #     & (data[income_measure] <= upper_bound)
        # ]
        # Get income distribution
        self.z, self.F, self.f, self.f_prime = self.compute_income_dist(
            data, income_measure, weight_var, dist_type, kde_bw
        )
        # see if eti is a scalar
        if isinstance(eti, float):
            self.eti = eti
        else:  # if not, then it should be a dict with keys containing lists as values
            # check that same number of ETI values as knot points
            assert len(eti["knot_points"]) == len(eti["eti_values"])
            # want to interpolate across income distribution with knot points
            # assume that eti can't go beyond 1 (or the max of the eti_values provided)
            if len(eti["knot_points"]) > 3:
                spline_order = 3
            else:
                spline_order = 1
            eti_spl = UnivariateSpline(
                eti["knot_points"], eti["eti_values"], k=spline_order, s=0
            )
            self.eti = eti_spl(self.z)
        # compute marginal tax rate schedule
        self.mtr, self.mtr_prime = self.compute_mtr_dist(
            data, weight_var, income_measure, mtr_smoother, mtr_smooth_param
        )
        # compute theta_z, the elasticity of the tax base
        self.theta_z = 1 + ((self.z * self.f_prime) / self.f)
        # compute the social welfare weights
        self.g_z, self.g_z_numerical = self.sw_weights()

    def df(self):
        """
        Return all vector attributes in a DataFrame format

        Args:
            None

        Returns:
            df (Pandas DataFrame): DataFrame with all inputs/outputs
                for each income bin
        """
        dict_out = {
            "z": self.z,
            "f": self.f,
            "F": self.F,
            "f_prime": self.f_prime,
            "mtr": self.mtr,
            "mtr_prime": self.mtr_prime,
            "theta_z": self.theta_z,
            "g_z": self.g_z,
            "g_z_numerical": self.g_z_numerical,
        }
        df = pd.DataFrame.from_dict(dict_out)
        return df

    def compute_mtr_dist(
        self, data, weight_var, income_measure, mtr_smoother, mtr_smooth_param
    ):
        """
        Compute marginal tax rates over the income distribution and
        their derivative.

        Args:
            data (Pandas DataFrame): micro data representing tax payers.
                Must include the following columns: income_measure,
                weight_var, mtr
            weight_var (str): name of weight measure from data to use
            mtr_smoother (None or str): method used to smooth our mtr
            function, if None, then use bin average mtrs

        Returns:
            tuple:
                * mtr (array_like): mean marginal tax rate for each income bin
                * mtr_prime (array_like): rate of change in marginal tax rates
                    for each income bin
        """

        if mtr_smoother == "kreg":
            bins = 1000  # number of equal-width bins
            data.loc[:, ["z_bin"]] = pd.cut(
                data[income_measure], bins, include_lowest=True
            )
            binned_data = pd.DataFrame(
                data[["mtr", income_measure, "z_bin", weight_var]]
                .groupby(["z_bin"], observed=False)
                .apply(lambda x: wm(x[["mtr", income_measure]], x[weight_var]))
            )
            # make column 0 into two columns
            binned_data[["mtr", income_measure]] = pd.DataFrame(
                binned_data[0].tolist(), index=binned_data.index
            )
            binned_data.drop(columns=0, inplace=True)
            binned_data.reset_index(inplace=True)
            mtr_function = KernelReg(
                binned_data["mtr"].dropna(),
                binned_data[income_measure].dropna(),
                var_type="c",
                reg_type="ll",
            )
            mtr, _ = mtr_function.fit(self.z)
            mtr_prime = np.gradient(mtr, edge_order=2)
        elif mtr_smoother == "HSV":
            # estimate the HSV function on mtrs via weighted least squares
            X = np.log(data[income_measure].values)
            X = np.column_stack((np.ones(len(X)), X))
            w = np.array(data[weight_var].values)
            w_sqrt = np.sqrt(w)
            y = np.log(1-data["mtr"].values)
            X_weighted = X * w_sqrt[:, np.newaxis]
            y_weighted = y * w_sqrt
            coef, _, _, _ = lstsq(X_weighted, y_weighted)
            tau = -coef[1]
            lambda_param = np.exp(coef[0]) / (1-tau)
            mtr = 1 - lambda_param * (1-tau) * self.z ** (-tau)
            mtr_prime = lambda_param * tau * (1-tau) * self.z ** (-tau - 1)
        else:
            print("Please enter a value mtr_smoother method")
            assert False
        

        return mtr, mtr_prime

    def compute_income_dist(
        self, data, income_measure, weight_var, dist_type, kde_bw=None
    ):
        """
        Compute the distribution of income (parametrically or not) from
        the raw data.

        This method computes the probability density function and its
        derivative.

        Args:
            data (Pandas DataFrame): micro data representing tax payers.
                Must include the following columns: income_measure,
                weight_var, mtr
            income_measure (str): name of income measure from data to
                use
            weight_var (str): name of weight measure from data to use
            dist_type (None or str): type of distribution to use if
                parametric, if None, then non-parametric bin weights

        Returns:
            tuple:
                * z (array_like): mean income at each bin in the income
                    distribution
                * f (array_like): density for income bin z
                * f_prime (array_like): slope of the density function for
                    income bin z
        """
        z_line = np.linspace(100, 1000000, 100000)
        # drop zero income observations
        data = data[data[income_measure] > 0]
        if dist_type == "log_normal":
            mu = (
                np.log(data[income_measure]) * data[weight_var]
            ).sum() / data[weight_var].sum()
            sigmasq = (
                (
                    ((np.log(data[income_measure]) - mu) ** 2)
                    * data[weight_var]
                ).values
                / data[weight_var].sum()
            ).sum()
            # F = st.lognorm.cdf(z_line, s=(sigmasq) ** 0.5, scale=np.exp(mu))
            # f = st.lognorm.pdf(z_line, s=(sigmasq) ** 0.5, scale=np.exp(mu))
            # f = f / np.sum(f)
            # f_prime = np.gradient(f, edge_order=2)

            # analytical derivative of lognormal
            sigma = np.sqrt(sigmasq)
            F = (1 / 2) * (
                1
                + scipy.special.erf(
                    (np.log(z_line) - mu) / (np.sqrt(2) * sigma)
                )
            )
            f = (
                (1 / (sigma * np.sqrt(2 * np.pi)))
                * np.exp(-((np.log(z_line) - mu) ** 2) / (2 * sigma**2))
                * (1 / z_line)
            )
            f_prime = (
                -1
                * np.exp(-((np.log(z_line) - mu) ** 2) / (2 * sigma**2))
                * (
                    (np.log(z_line) + sigma**2 - mu)
                    / (z_line**2 * sigma**3 * np.sqrt(2 * np.pi))
                )
            )
        elif dist_type == "kde":
            # uses the original full data for kde estimation
            f_function = st.gaussian_kde(
                data[income_measure],
                # bw_method=kde_bw,
                weights=data[weight_var],
            )
            f = f_function.pdf(z_line)
            F = np.cumsum(f)
            f_prime = np.gradient(f, edge_order=2)
        elif dist_type == "Pln":

            def pln_pdf(y, mu, sigma, alpha):
                x1 = alpha * sigma - (np.log(y) - mu) / sigma
                phi = st.norm.pdf((np.log(y) - mu) / sigma)
                R = (1 - st.norm.cdf(x1)) / (st.norm.pdf(x1) + 1e-15)
                # 1e-15 to avoid division by zero
                pdf = alpha / y * phi * R
                return pdf

            def neg_weighted_log_likelihood(params, data, weights):
                mu, sigma, alpha = params
                likelihood = np.sum(
                    weights * np.log(pln_pdf(data, mu, sigma, alpha) + 1e-15)
                )
                # 1e-15 to avoid log(0)
                return -likelihood

            def fit_pln(data, weights, initial_guess):
                bounds = [(None, None), (0.01, None), (0.01, None)]
                result = scipy.optimize.minimize(
                    neg_weighted_log_likelihood,
                    initial_guess,
                    args=(data, weights),
                    method="L-BFGS-B",
                    bounds=bounds,
                )
                return result.x

            mu_initial = (
                np.log(data[income_measure]) * data[weight_var]
            ).sum() / data[weight_var].sum()
            sigmasq = (
                (
                    ((np.log(data[income_measure]) - mu_initial) ** 2)
                    * data[weight_var]
                ).values
                / data[weight_var].sum()
            ).sum()
            sigma_initial = np.sqrt(sigmasq)
            # Initial guess for m, sigma, alpha
            initial_guess = np.array([mu_initial, sigma_initial, 1.5])
            mu, sigma, alpha = fit_pln(
                data[income_measure], data[weight_var], initial_guess
            )

            def pln_cdf(y, mu, sigma, alpha):
                x1 = alpha * sigma - (np.log(y) - mu) / sigma
                R = (1 - st.norm.cdf(x1)) / (st.norm.pdf(x1) + 1e-12)
                CDF = (
                    st.norm.cdf((np.log(y) - mu) / sigma)
                    - st.norm.pdf((np.log(y) - mu) / sigma) * R
                )
                return CDF

            def pln_dpdf(y, mu, sigma, alpha):
                x = (np.log(y) - mu) / sigma
                R = (1 - st.norm.cdf(alpha * sigma - x)) / (
                    st.norm.pdf(alpha * sigma - x) + 1e-15
                )
                left = (1 + x / sigma) * pln_pdf(y, mu, sigma, alpha)
                right = (
                    alpha
                    * st.norm.pdf(x)
                    * ((alpha * sigma - x) * R - 1)
                    / (sigma * y)
                )
                return -(left + right) / y

            f = pln_pdf(z_line, mu, sigma, alpha)
            F = pln_cdf(z_line, mu, sigma, alpha)
            f_prime = pln_dpdf(z_line, mu, sigma, alpha)
        else:
            print("Please enter a valid value for dist_type")
            assert False

        return z_line, F, f, f_prime

    def sw_weights(self):
        r"""
        Returns the social welfare weights for a given tax policy.

        See Jacobs, Jongen, and Zoutman (2017) and
        Lockwood and Weinzierl (2016) for details.

        .. math::
            g_{z} = 1 + \theta_z \varepsilon^{c}\frac{T'(z)}{(1-T'(z))} +
            \varepsilon^{c}\frac{zT''(z)}{(1-T''(z))^{2}}

        Args:
            None

        Returns:
            array_like: vector of social welfare weights across
            the income distribution
        """
        g_z = (
            1
            + ((self.theta_z * self.eti * self.mtr) / (1 - self.mtr))
            + ((self.eti * self.z * self.mtr_prime) / (1 - self.mtr) ** 2)
        )
<<<<<<< HEAD
        integral = np.trapz(g_z * self.f, self.z)
        g_z = g_z / integral
=======
        integral = np.trapz(g_z, self.z)
        # g_z = g_z / integral
>>>>>>> 8599cfbe
        # use Lockwood and Weinzierl formula, which should be equivalent but using numerical differentiation
        bracket_term = (
            1
            - self.F
            - (self.mtr / (1 - self.mtr)) * self.eti * self.z * self.f
        )
        d_dz_bracket = np.gradient(bracket_term, edge_order=2)
        # d_dz_bracket = np.diff(bracket_term) / np.diff(self.z)
        # d_dz_bracket = np.append(d_dz_bracket, d_dz_bracket[-1])
        g_z_numerical = -(1 / self.f) * d_dz_bracket
<<<<<<< HEAD
        integral = np.trapz(g_z_numerical * self.f, self.z)
        g_z_numerical = g_z_numerical / integral
=======
        integral = np.trapz(g_z_numerical, self.z)
        # g_z_numerical = g_z_numerical / integral
>>>>>>> 8599cfbe
        return g_z, g_z_numerical


def find_eti(iot1, iot2, g_z_type="g_z"):
    """
    This function solves for the ETI that would result in the
    policy represented via MTRs in iot2 be consistent with the
    social welfare function inferred from the policies of iot1.

    .. math::
            \varepsilon_{z} = \frac{(1-T'(z))}{T'(z)}\frac{(1-F(z))}{zf(z)}\int_{z}^{\infty}\frac{1-g_{\tilde{z}}{1-F(y)}dF(\tilde{z})

    Args:
        iot1 (IOT): IOT class instance representing baseline policy
        iot2 (IOT): IOT class instance representing reform policy
        g_z_type (str): type of social welfare function to use
            Options are:
            * 'g_z' for the analytical formula
            * 'g_z_numerical' for the numerical approximation

    Returns:
        eti_beliefs (array-like): vector of ETI beliefs over z
    """
    if g_z_type == "g_z":
        g_z = iot1.g_z
    else:
        g_z = iot1.g_z_numerical
    # The equation below is a simplication of the above to make the integration easier
    eti_beliefs_lw = ((1 - iot2.mtr) / (iot2.z * iot2.f * iot2.mtr)) * (
        1 - iot2.F - (g_z.sum() - np.cumsum(g_z))
    )
    # derivation from JJZ analytical solution that doesn't involved integration
    eti_beliefs_jjz = (g_z - 1) / (
        (iot2.theta_z * (iot2.mtr / (1 - iot2.mtr)))
        + (iot2.z * (iot2.mtr_prime / (1 - iot2.mtr) ** 2))
    )

    return eti_beliefs_lw, eti_beliefs_jjz


def wm(value, weight):
    """
    Weighted mean function that allows for zero division

    Args:
        value (array_like): values to be averaged
        weight (array_like): weights for each value

    Returns:
        scalar: weighted average
    """
    try:
        return np.average(value, weights=weight, axis=0)
    except ZeroDivisionError:
        return [np.nan, np.nan]<|MERGE_RESOLUTION|>--- conflicted
+++ resolved
@@ -353,13 +353,9 @@
             + ((self.theta_z * self.eti * self.mtr) / (1 - self.mtr))
             + ((self.eti * self.z * self.mtr_prime) / (1 - self.mtr) ** 2)
         )
-<<<<<<< HEAD
         integral = np.trapz(g_z * self.f, self.z)
         g_z = g_z / integral
-=======
-        integral = np.trapz(g_z, self.z)
-        # g_z = g_z / integral
->>>>>>> 8599cfbe
+
         # use Lockwood and Weinzierl formula, which should be equivalent but using numerical differentiation
         bracket_term = (
             1
@@ -370,13 +366,9 @@
         # d_dz_bracket = np.diff(bracket_term) / np.diff(self.z)
         # d_dz_bracket = np.append(d_dz_bracket, d_dz_bracket[-1])
         g_z_numerical = -(1 / self.f) * d_dz_bracket
-<<<<<<< HEAD
         integral = np.trapz(g_z_numerical * self.f, self.z)
         g_z_numerical = g_z_numerical / integral
-=======
-        integral = np.trapz(g_z_numerical, self.z)
-        # g_z_numerical = g_z_numerical / integral
->>>>>>> 8599cfbe
+        
         return g_z, g_z_numerical
 
 
