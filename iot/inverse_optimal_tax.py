import numpy as np
import pandas as pd
import scipy.stats as st
import scipy
from statsmodels.nonparametric.kernel_regression import KernelReg
from scipy.interpolate import UnivariateSpline
from scipy.linalg import lstsq


class IOT:
    """
    Constructor for the IOT class.

    This IOT class can be used to compute the social welfare weights
    across the income distribution given data, tax policy parameters,
    and behavioral parameters.

    Args:
        data (Pandas DataFrame): micro data representing tax payers.
            Must include the following columns: income_measure,
            weight_var, mtr
        income_measure (str): name of income measure from data to use
        weight_var (str): name of weight measure from data to use
        eti (scalar): compensated elasticity of taxable income
            w.r.t. the marginal tax rate
        bandwidth (scalar): size of income bins in units of income
        lower_bound (scalar): minimum income to consider
        upper_bound (scalar): maximum income to consider
        dist_type (None or str): type of distribution to use if
            parametric, if None, then non-parametric bin weights
        mtr_smoother (None or str): method used to smooth our mtr
            function, if None, then use bin average mtrs

    Returns:
        class instance: IOT
    """

    def __init__(
        self,
        data,
        income_measure="e00200",
        weight_var="s006",
        eti=0.25,
        dist_type="log_normal",
        kde_bw=None,
        mtr_smoother="kreg",
        mtr_smooth_param=1000,
        kreg_bw=[120_000],
    ):
        # keep the original data intact
        self.data_original = data.copy()
        # clean data based on upper and lower bounds
        # data = data[
        #     (data[income_measure] >= lower_bound)
        #     & (data[income_measure] <= upper_bound)
        # ]
        # Get income distribution
        self.z, self.F, self.f, self.f_prime = self.compute_income_dist(
            data, income_measure, weight_var, dist_type, kde_bw
        )
        # see if eti is a scalar
        if isinstance(eti, float):
            self.eti = eti
        else:  # if not, then it should be a dict with keys containing lists as values
            # check that same number of ETI values as knot points
            assert len(eti["knot_points"]) == len(eti["eti_values"])
            # want to interpolate across income distribution with knot points
            # assume that eti can't go beyond 1 (or the max of the eti_values provided)
            if len(eti["knot_points"]) > 3:
                spline_order = 3
            else:
                spline_order = 1
            eti_spl = UnivariateSpline(
                eti["knot_points"], eti["eti_values"], k=spline_order, s=0
            )
            self.eti = eti_spl(self.z)
        # compute marginal tax rate schedule
        self.mtr, self.mtr_prime = self.compute_mtr_dist(
            data, weight_var, income_measure, mtr_smoother, mtr_smooth_param, kreg_bw
        )
        # compute theta_z, the elasticity of the tax base
        self.theta_z = 1 + ((self.z * self.f_prime) / self.f)
        # compute the social welfare weights
        self.g_z, self.g_z_numerical = self.sw_weights()

    def df(self):
        """
        Return all vector attributes in a DataFrame format

        Args:
            None

        Returns:
            df (Pandas DataFrame): DataFrame with all inputs/outputs
                for each income bin
        """
        dict_out = {
            "z": self.z,
            "f": self.f,
            "F": self.F,
            "f_prime": self.f_prime,
            "mtr": self.mtr,
            "mtr_prime": self.mtr_prime,
            "theta_z": self.theta_z,
            "g_z": self.g_z,
            "g_z_numerical": self.g_z_numerical,
        }
        df = pd.DataFrame.from_dict(dict_out)
        return df

    def compute_mtr_dist(
        self, data, weight_var, income_measure, mtr_smoother, mtr_smooth_param, kreg_bw
    ):
        """
        Compute marginal tax rates over the income distribution and
        their derivative.

        Args:
            data (Pandas DataFrame): micro data representing tax payers.
                Must include the following columns: income_measure,
                weight_var, mtr
            weight_var (str): name of weight measure from data to use
            mtr_smoother (None or str): method used to smooth our mtr
            function, if None, then use bin average mtrs

        Returns:
            tuple:
                * mtr (array_like): mean marginal tax rate for each income bin
                * mtr_prime (array_like): rate of change in marginal tax rates
                    for each income bin
        """

        if mtr_smoother == "kreg":
            bins = mtr_smooth_param  # number of equal-width bins
            data.loc[:, ["z_bin"]] = pd.cut(
                data[income_measure], bins, include_lowest=True
            )
            binned_data = pd.DataFrame(
                data[["mtr", income_measure, "z_bin", weight_var]]
                .groupby(["z_bin"], observed=False)
                .apply(lambda x: wm(x[["mtr", income_measure]], x[weight_var]))
            )
            # make column 0 into two columns
            binned_data[["mtr", income_measure]] = pd.DataFrame(
                binned_data[0].tolist(), index=binned_data.index
            )
            binned_data.drop(columns=0, inplace=True)
            binned_data.reset_index(inplace=True)
            mtr_function = KernelReg(
                binned_data["mtr"].dropna(),
                binned_data[income_measure].dropna(),
                var_type="c",
                reg_type="ll",
<<<<<<< HEAD
                bw=kreg_bw,
=======
                bw=[mtr_smooth_param * 40_000],
>>>>>>> 90e3345d
            )
            mtr, _ = mtr_function.fit(self.z)
            mtr_prime = np.gradient(mtr, self.z, edge_order=2)
        elif mtr_smoother == "HSV":
            # estimate the HSV function on mtrs via weighted least squares
            # DATA CLEANING
            # drop rows with missing or inf mtr
            data = data[~data["mtr"].isna()]
            data = data[~data["mtr"].isin([np.inf, -np.inf])]
            # drop if MTR > 100%
            data = data[data["mtr"] < 1]
            # drop rows with missing, inf, or zero income
            data = data[data[income_measure] > 0]
            # drop rows with missing, inf or negative weights
            data = data[~data[weight_var].isna()]
            data = data[~data[weight_var].isin([np.inf, -np.inf])]
            data = data[data[weight_var] > 0]
            # ESTIMATION
            X = np.log(data[income_measure].values)
            X = np.column_stack((np.ones(len(X)), X))
            w = np.array(data[weight_var].values)
            w_sqrt = np.sqrt(w)
            y = np.log(1 - data["mtr"].values)
            X_weighted = X * w_sqrt[:, np.newaxis]
            y_weighted = y * w_sqrt
            coef, _, _, _ = lstsq(X_weighted, y_weighted)
            tau = -coef[1]
            lambda_param = np.exp(coef[0]) / (1 - tau)
            mtr = 1 - lambda_param * (1 - tau) * self.z ** (-tau)
            mtr_prime = lambda_param * tau * (1 - tau) * self.z ** (-tau - 1)
        else:
            print("Please enter a value mtr_smoother method")
            assert False

        return mtr, mtr_prime

    def compute_income_dist(
        self, data, income_measure, weight_var, dist_type, kde_bw=None
    ):
        """
        Compute the distribution of income (parametrically or not) from
        the raw data.

        This method computes the probability density function and its
        derivative.

        Args:
            data (Pandas DataFrame): micro data representing tax payers.
                Must include the following columns: income_measure,
                weight_var, mtr
            income_measure (str): name of income measure from data to
                use
            weight_var (str): name of weight measure from data to use
            dist_type (None or str): type of distribution to use if
                parametric, if None, then non-parametric bin weights

        Returns:
            tuple:
                * z (array_like): mean income at each bin in the income
                    distribution
                * f (array_like): density for income bin z
                * f_prime (array_like): slope of the density function for
                    income bin z
        """
        z_line = np.linspace(100, 1000000, 100000)
        # drop zero income observations
        data = data[data[income_measure] > 0]
        if dist_type == "log_normal":
            mu = (
                np.log(data[income_measure]) * data[weight_var]
            ).sum() / data[weight_var].sum()
            sigmasq = (
                (
                    ((np.log(data[income_measure]) - mu) ** 2)
                    * data[weight_var]
                ).values
                / data[weight_var].sum()
            ).sum()
            # F = st.lognorm.cdf(z_line, s=(sigmasq) ** 0.5, scale=np.exp(mu))
            # f = st.lognorm.pdf(z_line, s=(sigmasq) ** 0.5, scale=np.exp(mu))
            # f = f / np.sum(f)
            # f_prime = np.gradient(f, edge_order=2)

            # analytical derivative of lognormal
            sigma = np.sqrt(sigmasq)
            F = (1 / 2) * (
                1
                + scipy.special.erf(
                    (np.log(z_line) - mu) / (np.sqrt(2) * sigma)
                )
            )
            f = (
                (1 / (sigma * np.sqrt(2 * np.pi)))
                * np.exp(-((np.log(z_line) - mu) ** 2) / (2 * sigma**2))
                * (1 / z_line)
            )
            f_prime = (
                -1
                * np.exp(-((np.log(z_line) - mu) ** 2) / (2 * sigma**2))
                * (
                    (np.log(z_line) + sigma**2 - mu)
                    / (z_line**2 * sigma**3 * np.sqrt(2 * np.pi))
                )
            )
        elif dist_type == "kde":
            # uses the original full data for kde estimation
            f_function = st.gaussian_kde(
                data[income_measure],
                # bw_method=kde_bw,
                weights=data[weight_var],
            )
            f = f_function.pdf(z_line)
            F = np.cumsum(f)
            f_prime = np.gradient(f, edge_order=2)
        elif dist_type == "Pln":

            def pln_pdf(y, mu, sigma, alpha):
                x1 = alpha * sigma - (np.log(y) - mu) / sigma
                phi = st.norm.pdf((np.log(y) - mu) / sigma)
                R = (1 - st.norm.cdf(x1)) / (st.norm.pdf(x1) + 1e-15)
                # 1e-15 to avoid division by zero
                pdf = alpha / y * phi * R
                return pdf

            def neg_weighted_log_likelihood(params, data, weights):
                mu, sigma, alpha = params
                likelihood = np.sum(
                    weights * np.log(pln_pdf(data, mu, sigma, alpha) + 1e-15)
                )
                # 1e-15 to avoid log(0)
                return -likelihood

            def fit_pln(data, weights, initial_guess):
                bounds = [(None, None), (0.01, None), (0.01, None)]
                result = scipy.optimize.minimize(
                    neg_weighted_log_likelihood,
                    initial_guess,
                    args=(data, weights),
                    method="L-BFGS-B",
                    bounds=bounds,
                )
                return result.x

            mu_initial = (
                np.log(data[income_measure]) * data[weight_var]
            ).sum() / data[weight_var].sum()
            sigmasq = (
                (
                    ((np.log(data[income_measure]) - mu_initial) ** 2)
                    * data[weight_var]
                ).values
                / data[weight_var].sum()
            ).sum()
            sigma_initial = np.sqrt(sigmasq)
            # Initial guess for m, sigma, alpha
            initial_guess = np.array([mu_initial, sigma_initial, 1.5])
            mu, sigma, alpha = fit_pln(
                data[income_measure], data[weight_var], initial_guess
            )

            def pln_cdf(y, mu, sigma, alpha):
                x1 = alpha * sigma - (np.log(y) - mu) / sigma
                R = (1 - st.norm.cdf(x1)) / (st.norm.pdf(x1) + 1e-12)
                CDF = (
                    st.norm.cdf((np.log(y) - mu) / sigma)
                    - st.norm.pdf((np.log(y) - mu) / sigma) * R
                )
                return CDF

            def pln_dpdf(y, mu, sigma, alpha):
                x = (np.log(y) - mu) / sigma
                R = (1 - st.norm.cdf(alpha * sigma - x)) / (
                    st.norm.pdf(alpha * sigma - x) + 1e-15
                )
                left = (1 + x / sigma) * pln_pdf(y, mu, sigma, alpha)
                right = (
                    alpha
                    * st.norm.pdf(x)
                    * ((alpha * sigma - x) * R - 1)
                    / (sigma * y)
                )
                return -(left + right) / y

            f = pln_pdf(z_line, mu, sigma, alpha)
            F = pln_cdf(z_line, mu, sigma, alpha)
            f_prime = pln_dpdf(z_line, mu, sigma, alpha)
        else:
            print("Please enter a valid value for dist_type")
            assert False

        return z_line, F, f, f_prime

    def sw_weights(self):
        r"""
        Returns the social welfare weights for a given tax policy.

        See Jacobs, Jongen, and Zoutman (2017) and
        Lockwood and Weinzierl (2016) for details.

        .. math::
            g_{z} = 1 + \theta_z \varepsilon^{c}\frac{T'(z)}{(1-T'(z))} +
            \varepsilon^{c}\frac{zT''(z)}{(1-T''(z))^{2}}

        Args:
            None

        Returns:
            array_like: vector of social welfare weights across
            the income distribution
        """
        g_z = (
            1
            + ((self.theta_z * self.eti * self.mtr) / (1 - self.mtr))
            + ((self.eti * self.z * self.mtr_prime) / (1 - self.mtr) ** 2)
        )
        integral = np.trapz(g_z * self.f, self.z)
        g_z = g_z / integral

        # use Lockwood and Weinzierl formula, which should be equivalent but using numerical differentiation
        bracket_term = (
            1
            - self.F
            - (self.mtr / (1 - self.mtr)) * self.eti * self.z * self.f
        )
        d_dz_bracket = np.gradient(bracket_term, edge_order=2)
        # d_dz_bracket = np.diff(bracket_term) / np.diff(self.z)
        # d_dz_bracket = np.append(d_dz_bracket, d_dz_bracket[-1])
        g_z_numerical = -(1 / self.f) * d_dz_bracket
        integral = np.trapz(g_z_numerical * self.f, self.z)
        g_z_numerical = g_z_numerical / integral

        return g_z, g_z_numerical


def find_eti(iot1, iot2, g_z_type="g_z"):
    """
    This function solves for the ETI that would result in the
    policy represented via MTRs in iot2 be consistent with the
    social welfare function inferred from the policies of iot1.

    .. math::
            \varepsilon_{z} = \frac{(1-T'(z))}{T'(z)}\frac{(1-F(z))}{zf(z)}\int_{z}^{\infty}\frac{1-g_{\tilde{z}}{1-F(y)}dF(\tilde{z})

    Args:
        iot1 (IOT): IOT class instance representing baseline policy
        iot2 (IOT): IOT class instance representing reform policy
        g_z_type (str): type of social welfare function to use
            Options are:
            * 'g_z' for the analytical formula
            * 'g_z_numerical' for the numerical approximation

    Returns:
        eti_beliefs (array-like): vector of ETI beliefs over z
    """
    if g_z_type == "g_z":
        g_z = iot1.g_z
    else:
        g_z = iot1.g_z_numerical
    # The equation below is a simplication of the above to make the integration easier
    eti_beliefs_lw = ((1 - iot2.mtr) / (iot2.z * iot2.f * iot2.mtr)) * (
        1 - iot2.F - (g_z.sum() - np.cumsum(g_z))
    )
    # derivation from JJZ analytical solution that doesn't involved integration
    eti_beliefs_jjz = (g_z - 1) / (
        (iot2.theta_z * (iot2.mtr / (1 - iot2.mtr)))
        + (iot2.z * (iot2.mtr_prime / (1 - iot2.mtr) ** 2))
    )

    return eti_beliefs_lw, eti_beliefs_jjz


def wm(value, weight):
    """
    Weighted mean function that allows for zero division

    Args:
        value (array_like): values to be averaged
        weight (array_like): weights for each value

    Returns:
        scalar: weighted average
    """
    try:
        return np.average(value, weights=weight, axis=0)
    except ZeroDivisionError:
        return [np.nan, np.nan]<|MERGE_RESOLUTION|>--- conflicted
+++ resolved
@@ -151,11 +151,7 @@
                 binned_data[income_measure].dropna(),
                 var_type="c",
                 reg_type="ll",
-<<<<<<< HEAD
                 bw=kreg_bw,
-=======
-                bw=[mtr_smooth_param * 40_000],
->>>>>>> 90e3345d
             )
             mtr, _ = mtr_function.fit(self.z)
             mtr_prime = np.gradient(mtr, self.z, edge_order=2)
